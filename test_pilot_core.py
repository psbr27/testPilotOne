# =============================================================================
# test_pilot_core.py (FIXED VERSION)
# =============================================================================

import json
import re
import subprocess
import sys
import time
import os
from pprint import pprint
from utils.resource_map_utils import map_localhost_url
from utils.myutils import prettify_curl_output, replace_placeholder_in_command
from utils.kubectl_logs_search import search_in_custom_output
from typing import Any, Dict, List, Optional, Tuple, Union

import pandas as pd

from curl_builder import build_ssh_k8s_curl_command
from logger import get_failure_logger, get_logger
from response_parser import parse_curl_output
from test_result import TestFlow, TestResult, TestStep
from validation_engine import ValidationContext, ValidationDispatcher

# Python 3.8+ compatibility for Pattern type
if sys.version_info >= (3, 9):
    PatternType = re.Pattern[str]
else:
    from typing import Pattern

    PatternType = Pattern[str]

logger = get_logger("TestPilot.Core")
failure_logger = get_failure_logger("TestPilot.Failures")


def save_kubectl_logs(raw_output, host, row_idx, test_name, dir_path="kubectl_logs"):
    os.makedirs(dir_path, exist_ok=True)
    safe_test_name = re.sub(r"[^a-zA-Z0-9_.-]", "_", str(test_name))
    filename = f"kubectl_logs_{host}_{safe_test_name}_{row_idx}.json"
    filepath = os.path.join(dir_path, filename)
    with open(filepath, "w", encoding="utf-8") as f:
        json.dump(raw_output, f, indent=2)


def safe_str(val: Any) -> str:

    if val is None or (isinstance(val, float) and pd.isna(val)):
        return ""
    return str(val)


def substitute_placeholders(
    command: str, svc_map: Dict[str, str], placeholder_pattern: PatternType
) -> str:
    """Substitute placeholders in command with values from service map."""

    def repl(match):
        key = match.group(1)
        # Always return a string, never None
        return str(svc_map.get(key, match.group(0)))

    return placeholder_pattern.sub(repl, command)


def extract_step_data(step: TestStep) -> Dict[str, Any]:
    """Extract and prepare all data from a TestStep object."""
    command = step.other_fields.get("Command")
    from_excel_response_payload = step.other_fields.get("Response_Payload")
    expected_status = step.expected_status
    # if expected_status is not None and pd.notna(expected_status):
    #     expected_status = int(expected_status)
    # else:
    #     expected_status = None
    pattern_match = step.pattern_match
    if pattern_match is None or (
        isinstance(pattern_match, float) and pd.isna(pattern_match)
    ):
        pattern_match = ""
    pod_exec = step.other_fields.get("podExec")
    request_payload = step.payload
    method = step.method or "GET"
    url = step.url
    headers = step.headers or {}
    if isinstance(headers, str):
        try:
            headers = json.loads(headers)
        except Exception:
            headers = {}
    compare_with_key = step.other_fields.get("Compare_With")
    return {
        "command": command,
        "from_excel_response_payload": from_excel_response_payload,
        "expected_status": expected_status,
        "pattern_match": pattern_match,
        "pod_exec": pod_exec,
        "request_payload": request_payload,
        "method": method,
        "url": url,
        "headers": headers,
        "compare_with_key": compare_with_key,
    }


def manage_workflow_context(flow: TestFlow, step_data: Dict[str, Any]) -> None:
    """Manage workflow context for storing payloads between steps."""
    method = step_data["method"]
    request_payload = step_data["request_payload"]
    if method.upper() in ["PUT", "POST"]:
        # This needs to be handled differently - pass save_key in step_data
        save_key = step_data.get("save_key") or "put_payload"
        if request_payload:
            flow.context[save_key] = request_payload


def resolve_namespace(connector, host: str) -> Optional[str]:
    """Resolve namespace for a given host."""
    if connector.use_ssh:
        host_cfg = connector.get_host_config(host)
        return getattr(host_cfg, "namespace", None) if host_cfg else None
    else:
        try:
            with open("config/hosts.json", "r") as f:
                data = json.load(f)
            connect_to = data.get("connect_to")
            hosts = data.get("hosts")
            if isinstance(hosts, list) and connect_to:
                for host_cfg in hosts:
                    if isinstance(host_cfg, dict) and (
                        host_cfg.get("name") == connect_to
                        or host_cfg.get("hostname") == connect_to
                    ):
                        return host_cfg.get("namespace")
            elif isinstance(hosts, dict) and connect_to:
                host_cfg = hosts.get(connect_to)
                if isinstance(host_cfg, dict):
                    return host_cfg.get("namespace")
        except Exception as e:
            logger.warning(f"Could not fetch namespace from config: {e}")
        return None


def build_url_based_command(
    step_data: Dict[str, Any],
    svc_map: Dict[str, str],
    placeholder_pattern: PatternType,
    namespace: Optional[str],
    host_cli_map: Optional[Dict[str, str]],
    host: str,
) -> Optional[str]:
    """Build curl command for URL-based API calls."""
    url = step_data["url"]
    method = step_data["method"]
    headers = step_data["headers"]
    request_payload = step_data["request_payload"]
    pod_exec = step_data["pod_exec"]

    try:
        # substituted_url = substitute_placeholders(
        #     safe_str(url), svc_map, placeholder_pattern
        # )
<<<<<<< HEAD
        substituted_url = replace_placeholder_in_command(safe_str(url), svc_map)
=======
        substituted_url = replace_placeholder_in_command(
            safe_str(url), svc_map
        )
        cli_type = host_cli_map.get(host, "kubectl") if host_cli_map else "kubectl"
>>>>>>> 9a0b4dea
        ssh_cmd, _ = build_ssh_k8s_curl_command(
            namespace=namespace or "default",
            container=pod_exec,
            url=substituted_url,
            method=method,
            headers={k: safe_str(v) for k, v in headers.items()},
            payload=safe_str(request_payload),
            payloads_folder="payloads",
            cli_type=cli_type,
        )
        return ssh_cmd
    except Exception as e:
        logger.error(f"Failed to build SSH curl command: {e}")
        return None


<<<<<<< HEAD
def build_kubectl_logs_command(command, namespace, connector, host):
    """Build kubectl logs command with dynamic pod name resolution. Handles multiple pod matches."""
=======
def build_kubectl_logs_command(command, namespace, connector, host, host_cli_map):
    """Build kubectl logs command with dynamic pod name resolution."""
>>>>>>> 9a0b4dea
    match = re.search(r"\{([^}]+)\}", command)
    if not match:
        return command
    to_search_pod_name = match.group(1)
<<<<<<< HEAD
    # Build the kubectl get pods command (without awk)
    if namespace:
        find_pod = (
            f"kubectl get pods -n {namespace} | "
            f"grep '{to_search_pod_name}' | awk '{{print $1}}'"
        )
    else:
        find_pod = (
            f"kubectl get pods | grep '{to_search_pod_name}' | awk '{{print $1}}'"
=======
    cli_type = host_cli_map.get(host, "kubectl") if host_cli_map else "kubectl"
    if namespace:
        find_pod = (
            f"{cli_type} get pods -n {namespace} | "
            f"grep '{to_search_pod_name}' | "
            f"awk 'NR==1 {{print $1}}'"
        )
    else:
        find_pod = (
            f"{cli_type} get pods | grep '{to_search_pod_name}' | awk 'NR==1 {{print $1}}'"
>>>>>>> 9a0b4dea
        )
    # Get all matching pod names
    if connector.use_ssh:
        result = connector.run_command(find_pod, [host])
        res = result.get(host, {"output": "", "error": ""})
        pod_names = [
            line.strip() for line in res["output"].splitlines() if line.strip()
        ]
    else:
        result = subprocess.run(find_pod, shell=True, capture_output=True, text=True)
        pod_names = [
            line.strip() for line in result.stdout.splitlines() if line.strip()
        ]
    if not pod_names:
        logger.error(f"No pod found matching '{to_search_pod_name}' on host {host}")
        return None

    commands = [
        command.replace(f"{{{to_search_pod_name}}}", pod_name) for pod_name in pod_names
    ]
    return commands


def build_command_for_step(
    step_data, svc_map, placeholder_pattern, namespace, host_cli_map, host, connector
):  # host_cli_map now required
    """Build the appropriate command for a test step, with pod_mode support."""
    import os
    import json
    from curl_builder import build_pod_mode

    url = step_data["url"]
    command = step_data["command"]

    # Check for pod_mode in config/hosts.json
    pod_mode = False
    config_path = os.path.join(os.path.dirname(__file__), "config", "hosts.json")
    try:
        with open(config_path, "r") as f:
            config = json.load(f)
            pod_mode = config.get("pod_mode", False)
    except Exception as e:
        logger.warning(f"Could not read pod_mode from config: {e}")

    if pod_mode and url:
        # Use build_pod_mode to construct the command
        method = step_data.get("method", "KUBECTL")
        headers = step_data.get("headers")
        payload = step_data.get("request_payload")
        payloads_folder = step_data.get("payloads_folder", "payloads")
        extra_curl_args = step_data.get("extra_curl_args")

        # if localhost is in the url, replace it with the FQDN from resource_map.json
        if "localhost" in url:
            substituted_url = map_localhost_url(url, svc_map)
        else:
            # substituted_url = substitute_placeholders(
            #     safe_str(url), svc_map, placeholder_pattern
            # )
            substituted_url = replace_placeholder_in_command(safe_str(url), svc_map)
        curl_cmd, _ = build_pod_mode(
            substituted_url,
            method=method,
            headers=headers,
            payload=payload,
            payloads_folder=payloads_folder,
            extra_curl_args=extra_curl_args,
        )
        return curl_cmd
    elif url:
        return build_url_based_command(
            step_data, svc_map, placeholder_pattern, namespace, host_cli_map, host
        )  # host_cli_map passed
    elif command and (command.startswith("kubectl") or command.startswith("oc")):
        # update method to KUBECTL in step_data method
        step_data["method"] = "KUBCTL"
        return build_kubectl_logs_command(command, namespace, connector, host, host_cli_map), host_cli_map
    else:
        logger.warning(f"URL is required for command execution: {command}")
        return None


def execute_command(command, host, connector):
    """Execute a command and return output, error, and duration."""
    if not command:
        return "", "Command build failed", 0.0
    logger.debug(f"Running command on [{host}]: {command}")
    start_time = time.time()
    if connector.use_ssh:
        # print *f"Executing command via SSH on {command} for host {host}")
        logger.debug(f"Executing command via SSH on {command}")
        result = connector.run_command(command, [host])
        res = result.get(host, {"output": "", "error": ""})
        output = res["output"]
        error = res["error"]
    else:
        result = subprocess.run(command, shell=True, capture_output=True, text=True)
        output = result.stdout.strip()
        error = result.stderr.strip()
    duration = time.time() - start_time
    logger.debug(f"Command executed in {duration:.2f} seconds on [{host}]")
    logger.debug(f"Output: {output}")
    if error:
        logger.debug(f"Error: {error}")
    return output, error, duration


def validate_and_create_result(
    step, flow, step_data, parsed_output, output, error, duration, host, command, args=None
):
    """Validate test results and create TestResult object using modular validation engine."""
    expected_status = step_data["expected_status"]
    pattern_match = step_data["pattern_match"]
    compare_with_key = step_data["compare_with_key"]
    from_excel_response_payload = step_data["from_excel_response_payload"]
    method = step_data["method"]
    request_payload = step_data.get("request_payload")

    # Determine kubectl scenario
    is_kubectl = bool(step_data.get("is_kubectl", False)) or parsed_output.get(
        "is_kubectl_logs", False
    )

    # Determine saved_payload for GET/PUT workflow
    saved_payload = None
    if compare_with_key:
        saved_payload = flow.context.get(compare_with_key)

    # Use response_payload from Excel or parsed_output
    response_payload = (
        from_excel_response_payload
        if from_excel_response_payload is not None
        else parsed_output.get("response_payload")
    )
    if isinstance(response_payload, float) and pd.isna(response_payload):
        response_payload = None

    # Use actual_status and response_body from parsed_output
    actual_status = parsed_output.get("http_status") or parsed_output.get("status_code")
    response_body = parsed_output.get("raw_output")
    response_headers = parsed_output.get("headers")

    # Build ValidationContext
    context = ValidationContext(
        method=method,
        request_payload=request_payload,
        expected_status=expected_status,
        response_payload=response_payload,
        pattern_match=pattern_match,
        actual_status=actual_status,
        response_body=response_body,
        response_headers=response_headers,
        is_kubectl=is_kubectl,
        saved_payload=saved_payload,
        args=args,  # Pass args here
<<<<<<< HEAD
        sheet_name=flow.sheet,  # Pass sheet name for enhanced pattern matching
        row_idx=step.row_idx,  # Pass row index for enhanced pattern matching
=======
>>>>>>> 9a0b4dea
    )

    # Dispatch validation
    dispatcher = ValidationDispatcher()
    result = dispatcher.dispatch(context)

    test_result = TestResult(
        sheet=flow.sheet,
        row_idx=step.row_idx,
        host=host,
        command=command,
        output=output,
        error=error,
        expected_status=expected_status,
        actual_status=actual_status,
        pattern_match=(str(pattern_match) if pattern_match is not None else None),
        pattern_found=result.details.get("pattern_found") if result.details else None,
        passed=result.passed,
        fail_reason=result.fail_reason,
        test_name=flow.test_name,
        duration=duration,
        method=method,
    )
    return test_result


def log_test_result(test_result: TestResult, flow: TestFlow, step: TestStep) -> None:
    """Log test result with appropriate level and structured failure logging."""
    if not test_result.passed:
        # Standard console/file logging
        logger.debug(
            f"[FAIL][{flow.sheet}][row {step.row_idx}][{test_result.host}] Command: {test_result.command}"
        )
        logger.debug(f"Reason: {test_result.fail_reason}")
        # logger.error(f"Output: {test_result.output}")
        # logger.error(f"Error: {test_result.error}")

        # Structured failure logging for automated analysis
        structured_failure = (
            f"SHEET={flow.sheet}|"
            f"ROW={step.row_idx}|"
            f"HOST={test_result.host}|"
            f"TEST_NAME={getattr(flow, 'test_name', 'Unknown')}|"
            f"COMMAND={test_result.command}|"
            f"REASON={test_result.fail_reason}|"
            f"EXPECTED_STATUS={test_result.expected_status}|"
            f"ACTUAL_STATUS={test_result.actual_status}|"
            f"PATTERN_MATCH={test_result.pattern_match}|"
            f"PATTERN_FOUND={test_result.pattern_found}|"
            f"OUTPUT_LENGTH={len(test_result.output) if test_result.output else 0}|"
            f"ERROR_LENGTH={len(test_result.error) if test_result.error else 0}"
        )
        failure_logger.error(structured_failure)
    else:
        logger.debug(
            f"[PASS][{flow.sheet}][row {step.row_idx}][{test_result.host}] Command: {test_result.command}"
        )


def process_single_step(
    step,
    flow,
    target_hosts,
    svc_maps,
    placeholder_pattern,
    connector,
    host_cli_map,
    test_results,
    show_table,
    dashboard,
    args=None,
<<<<<<< HEAD
    step_delay=1,
=======
>>>>>>> 9a0b4dea
):
    step_data = extract_step_data(step)
    if step_data["command"] is None or pd.isna(step_data["command"]):
        return

    step_data["save_key"] = step.other_fields.get("Save_As")
    manage_workflow_context(flow, step_data)

    for host in target_hosts:
        svc_map = svc_maps.get(host, {})
        namespace = resolve_namespace(connector, host)
        if not show_table:
            logger.info(f"[CALLFLOW] Host: {host}")
            color_cyan = "\033[96m"
            reset_code = "\033[0m"
            logger.info(
                f"{color_cyan}[CALLFLOW] Step: {getattr(step, 'step_name', 'N/A')} (Flow: {getattr(flow, 'test_name', 'N/A')}){reset_code}"
            )
            logger.info(
                f"[CALLFLOW] Substituting placeholders in command: {step_data['command']}"
            )

        # check if command is wait() if so it introduces a delay mentioned in wait(30)
        # sleep for mentioned time in wait() and continue to next step
        if step_data["command"].strip().lower().startswith("wait"):
            wait_str = step_data["command"]
            match = re.search(r"wait\((\d+)\)", wait_str, re.IGNORECASE)
            if match:
                number = match.group(1)
                time.sleep(int(number))
            continue

        commands = build_command_for_step(
            step_data,
            svc_map,
            placeholder_pattern,
            namespace,
            host_cli_map,
            host,
            connector,
        )

        if isinstance(commands, str):
            commands = [commands]
        elif commands is None:
            commands = []

        # --- Aggregate logic for multiple pod logs ---
        all_outputs = []
        all_errors = []
        all_parsed = []
        all_durations = []
        all_commands = []
        any_passed = False
        matched_pod = None
        matched_result = None
        matched_output = None
        matched_error = None
        matched_duration = None
        matched_command = None
        matched_parsed = None
        pod_names = []
        test_result = {}

        for command in commands:
            if not command:
                if not show_table:
                    logger.warning(
                        f"[CALLFLOW] Command could not be built for host {host}, step {getattr(step, 'step_name', 'N/A')}. Skipping."
                    )
                continue
            if not show_table:
<<<<<<< HEAD
                logger.info(f"[CALLFLOW] Built command: {command}")
                logger.info(f"[CALLFLOW] Executing command on host {host}...")
            output, error, duration = execute_command(command, host, connector)
            parsed_output = parse_curl_output(output, error)
            all_outputs.append(output)
            all_errors.append(error)
            all_parsed.append(parsed_output)
            all_durations.append(duration)
            all_commands.append(command)
            # Try to extract pod name for log file naming
            pod_name = None
            if command.startswith("kubectl logs") or command.startswith("oc logs"):
                parts = command.split()
                try:
                    pod_name = parts[2]
                except IndexError:
                    pod_name = None
            pod_names.append(pod_name)
            if parsed_output.get("is_kubectl_logs"):
                save_kubectl_logs(
                    parsed_output.get("raw_output"),
                    host,
                    f"{step.row_idx}_{pod_name}" if pod_name else step.row_idx,
                    getattr(flow, "test_name", "unknown"),
                )

            if not show_table:
                logger.debug(f"[CALLFLOW] Command executed in {duration:.2f} seconds")
                logger.info(f"[CALLFLOW] Output from server: {output}")
                if error:
                    logger.info(f"[CALLFLOW] HTTP Output from server: {error}")

                # Add pattern match string to CALLFLOW output
                pattern = step.pattern_match
                if pattern:
                    logger.info(f"[CALLFLOW] Pattern to match: {pattern}")
            # Validate this pod's logs
            test_result = validate_and_create_result(
                step,
                flow,
                step_data,
                parsed_output,
                output,
                error,
                duration,
=======
                logger.warning(f"[CALLFLOW] Command could not be built for host {host}, step {getattr(step, 'step_name', 'N/A')}. Skipping.")
            continue
        if not show_table:
            logger.info(f"[CALLFLOW] Built command: {command}")
            logger.info(f"[CALLFLOW] Executing command on host {host}...")
        output, error, duration = execute_command(command, host, connector)
        if not show_table:
            logger.info(f"[CALLFLOW] Command executed in {duration:.2f}s")
            if len(output) > 5000:
                logger.info(f"[CALLFLOW] Output: {search_in_custom_output(output, step_data['pattern_match'])}")
            else:
                # logger.info(f"[CALLFLOW] Server Reponse: {output[:300]}" + ("..." if output and len(output) > 300 else ""))
                logger.info("[CALLFLOW] Server Response:")
                pprint(output)
            if error:
                pass
                # logger.info(f"[CALLFLOW] Header response:: ") 
                # prettify_curl_output(error)
        parsed_output = parse_curl_output(output, error)
        if parsed_output.get("is_kubectl_logs"):
            # save the response from server to a json file, including test name in filename
            save_kubectl_logs(
                parsed_output.get("raw_output"),
>>>>>>> 9a0b4dea
                host,
                command,
                args,
            )
<<<<<<< HEAD
            if test_result.passed and not any_passed:
                any_passed = True
                matched_result = test_result
                matched_output = output
                matched_error = error
                matched_duration = duration
                matched_command = command

        # After all pods: create a single TestResult for the step
        if any_passed and matched_result:
            # Use the result from the passing pod
            final_result = matched_result
            final_result.passed = True
            final_result.fail_reason = None
            final_result.output = matched_output if matched_output is not None else ""
            final_result.error = matched_error if matched_error is not None else ""
            final_result.duration = (
                matched_duration if matched_duration is not None else 0.0
            )
            final_result.command = (
                matched_command if matched_command is not None else ""
            )
            # Optionally, add pod info to result
            # final_result.pattern_found = f"Matched pod: {matched_pod}"  # Removed: pattern_found expects bool or None
        else:
            #     # No pod matched; aggregate info
            final_result = validate_and_create_result(
                step,
                flow,
                step_data,
                all_parsed[-1] if all_parsed else {},
                "\n---\n".join(all_outputs),
                "\n---\n".join(all_errors),
                sum(all_durations) if all_durations else 0,
                host,
                ", ".join(all_commands),
                args,
            )
            final_result.passed = False
            # final_result.fail_reason = test_result.fail_reason
            # final_result.fail_reason = "Pattern not found in any pod logs"
            # final_result.pattern_found = f"Checked pods: {', '.join([str(p) for p in pod_names if p])}"  # Removed: pattern_found expects bool or None
        test_results.append(final_result)
        step.result = final_result
        if not show_table:
            status_str = "PASS" if final_result.passed else "FAIL"
            color_code = "\033[92m" if final_result.passed else "\033[91m"
            reset_code = "\033[0m"
            logger.info(
                f"[CALLFLOW] Result: {color_code}{status_str}{reset_code} | Expected: {step_data.get('expected_status', 'N/A')} | Actual: {getattr(final_result, 'actual_status', 'N/A')}"
            )
        if show_table and dashboard is not None:
            dashboard.add_result(final_result)
        log_test_result(final_result, flow, step)
        time.sleep(step_delay)
=======

        test_result = validate_and_create_result(
            step, flow, step_data, parsed_output, output, error, duration, host, command, args
        )
        test_results.append(test_result)
        step.result = test_result
        if not show_table:
            # Print PASS/FAIL in color
            status_str = "PASS" if test_result.passed else "FAIL"
            color_code = "\033[92m" if test_result.passed else "\033[91m"
            reset_code = "\033[0m"
            logger.info(
                f"[CALLFLOW] Result: {color_code}{status_str}{reset_code} | Expected: {step_data.get('expected_status', 'N/A')} | Actual: {getattr(test_result, 'actual_status', 'N/A')}"
            )
        if show_table and dashboard is not None:
            dashboard.add_result(test_result)

        log_test_result(test_result, flow, step)
        # introduced delay between each test
        time.sleep(2)
>>>>>>> 9a0b4dea
<|MERGE_RESOLUTION|>--- conflicted
+++ resolved
@@ -159,14 +159,7 @@
         # substituted_url = substitute_placeholders(
         #     safe_str(url), svc_map, placeholder_pattern
         # )
-<<<<<<< HEAD
         substituted_url = replace_placeholder_in_command(safe_str(url), svc_map)
-=======
-        substituted_url = replace_placeholder_in_command(
-            safe_str(url), svc_map
-        )
-        cli_type = host_cli_map.get(host, "kubectl") if host_cli_map else "kubectl"
->>>>>>> 9a0b4dea
         ssh_cmd, _ = build_ssh_k8s_curl_command(
             namespace=namespace or "default",
             container=pod_exec,
@@ -183,18 +176,12 @@
         return None
 
 
-<<<<<<< HEAD
 def build_kubectl_logs_command(command, namespace, connector, host):
     """Build kubectl logs command with dynamic pod name resolution. Handles multiple pod matches."""
-=======
-def build_kubectl_logs_command(command, namespace, connector, host, host_cli_map):
-    """Build kubectl logs command with dynamic pod name resolution."""
->>>>>>> 9a0b4dea
     match = re.search(r"\{([^}]+)\}", command)
     if not match:
         return command
     to_search_pod_name = match.group(1)
-<<<<<<< HEAD
     # Build the kubectl get pods command (without awk)
     if namespace:
         find_pod = (
@@ -204,18 +191,6 @@
     else:
         find_pod = (
             f"kubectl get pods | grep '{to_search_pod_name}' | awk '{{print $1}}'"
-=======
-    cli_type = host_cli_map.get(host, "kubectl") if host_cli_map else "kubectl"
-    if namespace:
-        find_pod = (
-            f"{cli_type} get pods -n {namespace} | "
-            f"grep '{to_search_pod_name}' | "
-            f"awk 'NR==1 {{print $1}}'"
-        )
-    else:
-        find_pod = (
-            f"{cli_type} get pods | grep '{to_search_pod_name}' | awk 'NR==1 {{print $1}}'"
->>>>>>> 9a0b4dea
         )
     # Get all matching pod names
     if connector.use_ssh:
@@ -371,11 +346,8 @@
         is_kubectl=is_kubectl,
         saved_payload=saved_payload,
         args=args,  # Pass args here
-<<<<<<< HEAD
         sheet_name=flow.sheet,  # Pass sheet name for enhanced pattern matching
         row_idx=step.row_idx,  # Pass row index for enhanced pattern matching
-=======
->>>>>>> 9a0b4dea
     )
 
     # Dispatch validation
@@ -447,10 +419,7 @@
     show_table,
     dashboard,
     args=None,
-<<<<<<< HEAD
     step_delay=1,
-=======
->>>>>>> 9a0b4dea
 ):
     step_data = extract_step_data(step)
     if step_data["command"] is None or pd.isna(step_data["command"]):
@@ -523,7 +492,6 @@
                     )
                 continue
             if not show_table:
-<<<<<<< HEAD
                 logger.info(f"[CALLFLOW] Built command: {command}")
                 logger.info(f"[CALLFLOW] Executing command on host {host}...")
             output, error, duration = execute_command(command, host, connector)
@@ -569,36 +537,10 @@
                 output,
                 error,
                 duration,
-=======
-                logger.warning(f"[CALLFLOW] Command could not be built for host {host}, step {getattr(step, 'step_name', 'N/A')}. Skipping.")
-            continue
-        if not show_table:
-            logger.info(f"[CALLFLOW] Built command: {command}")
-            logger.info(f"[CALLFLOW] Executing command on host {host}...")
-        output, error, duration = execute_command(command, host, connector)
-        if not show_table:
-            logger.info(f"[CALLFLOW] Command executed in {duration:.2f}s")
-            if len(output) > 5000:
-                logger.info(f"[CALLFLOW] Output: {search_in_custom_output(output, step_data['pattern_match'])}")
-            else:
-                # logger.info(f"[CALLFLOW] Server Reponse: {output[:300]}" + ("..." if output and len(output) > 300 else ""))
-                logger.info("[CALLFLOW] Server Response:")
-                pprint(output)
-            if error:
-                pass
-                # logger.info(f"[CALLFLOW] Header response:: ") 
-                # prettify_curl_output(error)
-        parsed_output = parse_curl_output(output, error)
-        if parsed_output.get("is_kubectl_logs"):
-            # save the response from server to a json file, including test name in filename
-            save_kubectl_logs(
-                parsed_output.get("raw_output"),
->>>>>>> 9a0b4dea
                 host,
                 command,
                 args,
             )
-<<<<<<< HEAD
             if test_result.passed and not any_passed:
                 any_passed = True
                 matched_result = test_result
@@ -653,26 +595,4 @@
         if show_table and dashboard is not None:
             dashboard.add_result(final_result)
         log_test_result(final_result, flow, step)
-        time.sleep(step_delay)
-=======
-
-        test_result = validate_and_create_result(
-            step, flow, step_data, parsed_output, output, error, duration, host, command, args
-        )
-        test_results.append(test_result)
-        step.result = test_result
-        if not show_table:
-            # Print PASS/FAIL in color
-            status_str = "PASS" if test_result.passed else "FAIL"
-            color_code = "\033[92m" if test_result.passed else "\033[91m"
-            reset_code = "\033[0m"
-            logger.info(
-                f"[CALLFLOW] Result: {color_code}{status_str}{reset_code} | Expected: {step_data.get('expected_status', 'N/A')} | Actual: {getattr(test_result, 'actual_status', 'N/A')}"
-            )
-        if show_table and dashboard is not None:
-            dashboard.add_result(test_result)
-
-        log_test_result(test_result, flow, step)
-        # introduced delay between each test
-        time.sleep(2)
->>>>>>> 9a0b4dea
+        time.sleep(step_delay)